--- conflicted
+++ resolved
@@ -12,139 +12,14 @@
 import json
 import os
 import unittest
-from datetime import datetime
 from http import HTTPStatus
 from io import StringIO
 from json import JSONDecodeError
 from unittest.mock import Mock, patch
 
-<<<<<<< HEAD
-from safety import safety
-from safety import cli
-from safety import formatter
-from safety import util
-import os
-import json
-
-from safety.safety import Vulnerability
-
-try:
-    from StringIO import StringIO
-except ImportError:
-    from io import StringIO
-from safety.util import read_requirements
-from safety.util import read_vulnerabilities
-
-
-class TestSafetyCLI(unittest.TestCase):
-
-    def test_command_line_interface(self):
-        runner = CliRunner()
-        result = runner.invoke(cli.cli)
-        assert result.exit_code == 0
-        assert 'Usage:' in result.output
-        help_result = runner.invoke(cli.cli, ['--help'])
-        assert help_result.exit_code == 0
-        assert '--help' in help_result.output
-
-    def test_review_pass(self):
-        runner = CliRunner()
-        dirname = os.path.dirname(__file__)
-        path_to_report = os.path.join(dirname, "test_db", "example_report.json")
-        result = runner.invoke(cli.cli, ['review', '--bare', '--file', path_to_report])
-        assert result.exit_code == 0
-        assert result.output == u'django\n'
-
-    def test_review_fail(self):
-        runner = CliRunner()
-        dirname = os.path.dirname(__file__)
-        path_to_report = os.path.join(dirname, "test_db", "invalid_example_report.json")
-        result = runner.invoke(cli.cli, ['review', '--bare', '--file', path_to_report])
-        assert result.exit_code == -1
-
-    @patch("safety.safety.get_licenses")
-    def test_license_bare(self, get_licenses):
-        runner = CliRunner()
-
-        dirname = os.path.dirname(__file__)
-        with open(os.path.join(dirname, "test_db", "licenses.json")) as f:
-            licenses_db = json.loads(f.read())
-        get_licenses.return_value = licenses_db
-        reqs_path = os.path.join(dirname, "reqs_4.txt")
-
-        result = runner.invoke(cli.cli, ['license', '--file', reqs_path, '--bare', '--db', 'licenses.json'])
-        self.assertEqual(result.exit_code, 0)
-        self.assertEqual(result.output, 'BSD-3-Clause\n')
-
-    @patch("safety.safety.get_licenses")
-    def test_license_json(self, get_licenses):
-        runner = CliRunner()
-
-        dirname = os.path.dirname(__file__)
-        with open(os.path.join(dirname, "test_db", "licenses.json")) as f:
-            licenses_db = json.loads(f.read())
-        get_licenses.return_value = licenses_db
-        reqs_path = os.path.join(dirname, "reqs_4.txt")
-
-        result = runner.invoke(cli.cli, ['license', '--file', reqs_path, '--json', '--db', 'licenses.json'])
-        expected_result = json.dumps(
-            [{
-                "license": "BSD-3-Clause",
-                "package": "django",
-                "version": "1.11"
-            }],
-            indent=4, sort_keys=True
-        )
-        self.assertEqual(result.exit_code, 0)
-        self.assertMultiLineEqual(result.output.rstrip(), expected_result)
-
-    @patch("safety.safety.check")
-    def test_check_report_vulnerability(self, check):
-        runner = CliRunner()
-
-        check.return_value = [
-            Vulnerability(
-                name="django",
-                spec="<1.11.19,>=1.11.0",
-                version="1.11",
-                advisory="Django 1.11.x before 1.11.19 allows Uncontrolled Memory Consumption via a malicious attacker-supplied value to the django.utils.numberformat.format() function.",
-                vuln_id="36885",
-                cvssv2=None,
-                cvssv3=None,
-            )
-        ]
-
-        dirname = os.path.dirname(__file__)
-        reqs_path = os.path.join(dirname, "reqs_4.txt")
-
-        result = runner.invoke(cli.cli, ["check", "--file", reqs_path])
-        self.assertEqual(result.exit_code, -1)
-
-    @patch("safety.safety.check")
-    def test_check_ignore_format_backward_compatible(self, check):
-        runner = CliRunner()
-
-        check.return_value = []
-
-        dirname = os.path.dirname(__file__)
-        reqs_path = os.path.join(dirname, "reqs_4.txt")
-
-        _ = runner.invoke(cli.cli, ['check', '--file', reqs_path, '--ignore', "123,456", '--ignore', "789"])
-        try:
-            check_call_kwargs = check.call_args[1]  # Python < 3.8
-        except IndexError:
-            check_call_kwargs = check.call_args.kwargs
-        self.assertEqual(check_call_kwargs['ignore_ids'], {'123', '456', '789'})
-
-
-class TestFormatter(unittest.TestCase):
-
-    maxDiff = None
-=======
 import click as click
 from packaging.version import parse
 from requests.exceptions import RequestException
->>>>>>> d8bd6f7b
 
 from safety import util, safety
 from safety.errors import MalformedDatabase
@@ -152,7 +27,6 @@
 from safety.models import CVE
 from safety.safety import ignore_vuln_if_needed, get_closest_ver, precompute_remediations, compute_sec_ver, \
     calculate_remediations, read_vulnerabilities
-from safety.util import SafetyContext
 from tests.resources import VALID_REPORT, VULNS, SCANNED_PACKAGES, REMEDIATIONS
 from tests.test_cli import get_vulnerability
 
