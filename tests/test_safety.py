#!/usr/bin/env python
# -*- coding: utf-8 -*-

"""
test_safety
----------------------------------

Tests for `safety` module.
"""


import unittest
import textwrap
from click.testing import CliRunner
from unittest.mock import Mock, patch

from safety import safety
from safety import cli
from safety import formatter
from safety import util
import os
import json
try:
    from StringIO import StringIO
except ImportError:
    from io import StringIO
from safety.util import read_requirements
from safety.util import read_vulnerabilities


class TestSafetyCLI(unittest.TestCase):

    def test_command_line_interface(self):
        runner = CliRunner()
        result = runner.invoke(cli.cli)
        assert result.exit_code == 0
        assert 'Usage:' in result.output
        help_result = runner.invoke(cli.cli, ['--help'])
        assert help_result.exit_code == 0
        assert '--help' in help_result.output

    def test_review_pass(self):
        runner = CliRunner()
        dirname = os.path.dirname(__file__)
        path_to_report = os.path.join(dirname, "test_db", "example_report.json")
        result = runner.invoke(cli.cli, ['review', '--bare', '--file', path_to_report])
        assert result.exit_code == 0
        assert result.output == u'django\n'

    def test_review_fail(self):
        runner = CliRunner()
        dirname = os.path.dirname(__file__)
        path_to_report = os.path.join(dirname, "test_db", "invalid_example_report.json")
        result = runner.invoke(cli.cli, ['review', '--bare', '--file', path_to_report])
        assert result.exit_code == -1

    @patch("safety.safety.get_licenses")
    def test_license_bare(self, get_licenses):
        runner = CliRunner()

        dirname = os.path.dirname(__file__)
        with open(os.path.join(dirname, "test_db", "licenses.json")) as f:
            licenses_db = json.loads(f.read())
        get_licenses.return_value = licenses_db
        reqs_path = os.path.join(dirname, "reqs_4.txt")

        result = runner.invoke(cli.cli, ['license', '--file', reqs_path, '--bare', '--db', 'licenses.json'])
        self.assertEqual(result.exit_code, 0)
        self.assertEqual(result.output, 'BSD-3-Clause\n')

    @patch("safety.safety.get_licenses")
    def test_license_json(self, get_licenses):
        runner = CliRunner()

        dirname = os.path.dirname(__file__)
        with open(os.path.join(dirname, "test_db", "licenses.json")) as f:
            licenses_db = json.loads(f.read())
        get_licenses.return_value = licenses_db
        reqs_path = os.path.join(dirname, "reqs_4.txt")

        result = runner.invoke(cli.cli, ['license', '--file', reqs_path, '--json', '--db', 'licenses.json'])
        expected_result = json.dumps(
            [{
                "license": "BSD-3-Clause",
                "package": "django",
                "version": "1.11"
            }],
            indent=4, sort_keys=True
        )
        self.assertEqual(result.exit_code, 0)
        self.assertMultiLineEqual(result.output.rstrip(), expected_result)


class TestFormatter(unittest.TestCase):

    maxDiff = None

    def test_get_terminal_size(self):
        try:
            formatter.get_terminal_size()
        except TypeError as e:
            self.fail(e)

    def test_report_json(self):
        test_arr = [['libfoo'], ['libbar']]
        json_report = formatter.report(test_arr, full=False, json_report=True)
        assert json.loads(json_report) == test_arr

    def test_get_used_db(self):
        assert 'default DB' == formatter.get_used_db(key=None, db='')
        assert 'pyup.io\'s DB' == formatter.get_used_db(key='foo', db='')
        assert 'local DB' == formatter.get_used_db(key=None, db='/usr/local/some-db')

    def test_full_report(self):
        vulns = [
            safety.Vulnerability(
                name='libfoo',
                spec='<2.0.0',
                version='1.9.3',
                advisory='libfoo prior to version 2.0.0 had a vulnerability'
                         + ' blah' * 15 + '.\r\n\r\n'
                         + 'All users are urged to upgrade please.\r\n',
                vuln_id=1234,
            ),
        ]
        full_report = formatter.SheetReport.render(
            vulns, full=True, checked_packages=5, used_db='test DB')
        self.assertMultiLineEqual(full_report + "\n", textwrap.dedent(r"""
            +==============================================================================+
            |                                                                              |
            |                               /$$$$$$            /$$                         |
            |                              /$$__  $$          | $$                         |
            |           /$$$$$$$  /$$$$$$ | $$  \__//$$$$$$  /$$$$$$   /$$   /$$           |
            |          /$$_____/ |____  $$| $$$$   /$$__  $$|_  $$_/  | $$  | $$           |
            |         |  $$$$$$   /$$$$$$$| $$_/  | $$$$$$$$  | $$    | $$  | $$           |
            |          \____  $$ /$$__  $$| $$    | $$_____/  | $$ /$$| $$  | $$           |
            |          /$$$$$$$/|  $$$$$$$| $$    |  $$$$$$$  |  $$$$/|  $$$$$$$           |
            |         |_______/  \_______/|__/     \_______/   \___/   \____  $$           |
            |                                                          /$$  | $$           |
            |                                                         |  $$$$$$/           |
            |  by pyup.io                                              \______/            |
            |                                                                              |
            +==============================================================================+
            | REPORT                                                                       |
            | checked 5 packages, using test DB                                            |
            +============================+===========+==========================+==========+
            | package                    | installed | affected                 | ID       |
            +============================+===========+==========================+==========+
            | libfoo                     | 1.9.3     | <2.0.0                   |     1234 |
            +==============================================================================+
            | libfoo prior to version 2.0.0 had a vulnerability blah blah blah blah blah   |
            | blah blah blah blah blah blah blah blah blah blah.                           |
            |                                                                              |
            | All users are urged to upgrade please.                                       |
            +==============================================================================+
            """.lstrip('\n')))


class TestSafety(unittest.TestCase):
    def test_review_from_file(self):
        dirname = os.path.dirname(__file__)
        path_to_report = os.path.join(dirname, "test_db", "example_report.json")
        with open(path_to_report) as insecure:
            input_vulns = read_vulnerabilities(insecure)

        vulns = safety.review(input_vulns)
        self.assertEqual(len(vulns), 3)

    def test_check_from_file(self):
        reqs = StringIO("Django==1.8.1")
        packages = util.read_requirements(reqs)

        vulns = safety.check(
            packages=packages,
            db_mirror=os.path.join(
                os.path.dirname(os.path.realpath(__file__)),
                "test_db"
            ),
            cached=False,
            key=False,
            ignore_ids=[],
<<<<<<< HEAD
            proxy={}
        )[0]
=======
            proxy={},
        )
>>>>>>> b2897526
        self.assertEqual(len(vulns), 2)

    def test_check_from_file_with_hash_pins(self):
        reqs = StringIO(("Django==1.8.1 "
                         "--hash=sha256:c6c7e7a961e2847d050d214ca96dc3167bb5f2b25cd5c6cb2eea96e1717f4ade"))
        packages = util.read_requirements(reqs)

        vulns = safety.check(
            packages=packages,
            db_mirror=os.path.join(
                os.path.dirname(os.path.realpath(__file__)),
                "test_db"
            ),
            cached=False,
            key=False,
            ignore_ids=[],
<<<<<<< HEAD
            proxy={}
        )[0]
=======
            proxy={},
        )
>>>>>>> b2897526
        self.assertEqual(len(vulns), 2)

    def test_multiple_versions(self):
        reqs = StringIO("Django==1.8.1\n\rDjango==1.7.0")
        packages = util.read_requirements(reqs)

        vulns = safety.check(
            packages=packages,
            db_mirror=os.path.join(
                os.path.dirname(os.path.realpath(__file__)),
                "test_db"
            ),
            cached=False,
            key=False,
            ignore_ids=[],
<<<<<<< HEAD
            proxy={}
        )[0]
=======
            proxy={},
        )
>>>>>>> b2897526
        self.assertEqual(len(vulns), 4)

    def test_check_live(self):
        reqs = StringIO("insecure-package==0.1")
        packages = util.read_requirements(reqs)

        vulns = safety.check(
            packages=packages,
            db_mirror=False,
            cached=False,
            key=False,
            ignore_ids=[],
<<<<<<< HEAD
            proxy={}
        )[0]
=======
            proxy={},
        )
>>>>>>> b2897526
        self.assertEqual(len(vulns), 1)

    def test_check_live_cached(self):
        reqs = StringIO("insecure-package==0.1")
        packages = util.read_requirements(reqs)

        vulns = safety.check(
            packages=packages,
            db_mirror=False,
            cached=True,
            key=False,
            ignore_ids=[],
<<<<<<< HEAD
            proxy={}
        )[0]
=======
            proxy={},
        )
>>>>>>> b2897526
        self.assertEqual(len(vulns), 1)

        reqs = StringIO("insecure-package==0.1")
        packages = util.read_requirements(reqs)
        # make a second call to use the cache
        vulns = safety.check(
            packages=packages,
            db_mirror=False,
            cached=True,
            key=False,
            ignore_ids=[],
<<<<<<< HEAD
            proxy={}
        )[0]
=======
            proxy={},
        )
>>>>>>> b2897526
        self.assertEqual(len(vulns), 1)

    def test_get_packages_licenses(self):
        reqs = StringIO("Django==1.8.1\n\rinvalid==1.0.0")
        packages = util.read_requirements(reqs)
        licenses_db = safety.get_licenses(
            db_mirror=os.path.join(
                os.path.dirname(os.path.realpath(__file__)),
                "test_db"
            ),
            cached=False,
            key="foobarqux",
            proxy={},
        )
        self.assertIn("licenses", licenses_db)
        self.assertIn("packages", licenses_db)
        self.assertIn("BSD-3-Clause", licenses_db['licenses'])
        self.assertIn("django", licenses_db['packages'])

        pkg_licenses = util.get_packages_licenses(packages, licenses_db)

        self.assertIsInstance(pkg_licenses, list)
        for pkg_license in pkg_licenses:
            license = pkg_license['license']
            version = pkg_license['version']
            if pkg_license['package'] == 'django':
                self.assertEqual(license, 'BSD-3-Clause')
                self.assertEqual(version, '1.8.1')
            elif pkg_license['package'] == 'invalid':
                self.assertEqual(license, 'N/A')
                self.assertEqual(version, '1.0.0')
            else:
                raise AssertionError(
                    "unexpected package '" + pkg_license['package'] + "' was found"
                )

    def test_get_packages_licenses_without_api_key(self):
        from safety.errors import InvalidKeyError

        # without providing an API-KEY 
        with self.assertRaises(InvalidKeyError) as error:
            safety.get_licenses(
                db_mirror=False,
                cached=False,
                proxy={},
                key=None
            )
        db_generic_exception = error.exception
        self.assertEqual(str(db_generic_exception), 'The API-KEY was not provided.')

    @patch("safety.safety.requests")
    def test_get_packages_licenses_with_invalid_api_key(self, requests):
        from safety.errors import InvalidKeyError

        mock = Mock()
        mock.status_code = 403
        requests.get.return_value = mock

        # proving an invalid API-KEY
        with self.assertRaises(InvalidKeyError):
            safety.get_licenses(
                db_mirror=False,
                cached=False,
                proxy={},
                key="INVALID"
            )

    @patch("safety.safety.requests")
    def test_get_packages_licenses_db_fetch_error(self, requests):
        from safety.errors import DatabaseFetchError

        mock = Mock()
        mock.status_code = 500
        requests.get.return_value = mock

        with self.assertRaises(DatabaseFetchError):
            safety.get_licenses(
                db_mirror=False,
                cached=False,
                proxy={},
                key="MY-VALID-KEY"
            )
    
    def test_get_packages_licenses_with_invalid_db_file(self):
        from safety.errors import DatabaseFileNotFoundError

        with self.assertRaises(DatabaseFileNotFoundError):
            safety.get_licenses(
                db_mirror='/my/invalid/path',
                cached=False,
                proxy={},
                key=None
            )

    @patch("safety.safety.requests")
    def test_get_packages_licenses_very_often(self, requests):
        from safety.errors import TooManyRequestsError

        # if the request is made too often, an 429 error is raise by PyUp.io
        mock = Mock()
        mock.status_code = 429
        requests.get.return_value = mock

        with self.assertRaises(TooManyRequestsError):
            safety.get_licenses(
                db_mirror=False,
                cached=False,
                proxy={},
                key="MY-VALID-KEY"
            )

    @patch("safety.safety.requests")
    def test_get_cached_packages_licenses(self, requests):
        import copy
        from safety.constants import CACHE_FILE

        licenses_db = {
            "licenses": {
                "BSD-3-Clause": 2
            },
            "packages": {
                "django": [
                    {
                        "start_version": "0.0",
                        "license_id": 2
                    }
                ]
            }
        }
        original_db = copy.deepcopy(licenses_db)

        mock = Mock()
        mock.json.return_value = licenses_db
        mock.status_code = 200
        requests.get.return_value = mock

        # lets clear the cache first
        try:
            with open(CACHE_FILE, 'w') as f:
                f.write(json.dumps({}))
        except Exception:
            pass
        
        # In order to cache the db (and get), we must set cached as True
        response = safety.get_licenses(
            db_mirror=False,
            cached=True,
            proxy={},
            key="MY-VALID-KEY"
        )
        self.assertEqual(response, licenses_db)

        # now we should have the db in cache
        # changing the "live" db to test if we are getting the cached db
        licenses_db['licenses']['BSD-3-Clause'] = 123

        resp = safety.get_licenses(
            db_mirror=False,
            cached=True,
            proxy={},
            key="MY-VALID-KEY"
        )
        
        self.assertNotEqual(resp, licenses_db)
        self.assertEqual(resp, original_db)

    def test_report_licenses_bare(self):
        from safety.formatter import license_report

        reqs = StringIO("Django==1.8.1\n\rinexistent==1.0.0")
        packages = util.read_requirements(reqs)

        # Using DB: test.test_db.licenses.json
        licenses_db = safety.get_licenses(
            db_mirror=os.path.join(
                os.path.dirname(os.path.realpath(__file__)),
                "test_db"
            ),
            cached=False,
            key=None,
            proxy={},
        )

        pkgs_licenses = util.get_packages_licenses(packages, licenses_db)
        output_report = license_report(
            packages=packages,
            licenses=pkgs_licenses,
            json_report=False,
            bare_report=True
        )
        self.assertEqual(output_report, "BSD-3-Clause")

    def test_report_licenses_json(self):
        from safety.formatter import license_report

        reqs = StringIO("Django==1.8.1\n\rinexistent==1.0.0")
        packages = util.read_requirements(reqs)

        # Using DB: test.test_db.licenses.json
        licenses_db = safety.get_licenses(
            db_mirror=os.path.join(
                os.path.dirname(os.path.realpath(__file__)),
                "test_db"
            ),
            cached=False,
            key=None,
            proxy={},
        )

        pkgs_licenses = util.get_packages_licenses(packages, licenses_db)
        output_report = license_report(
            packages=packages,
            licenses=pkgs_licenses,
            json_report=True,
            bare_report=False
        )

        expected_result = json.dumps(
            [{
                "license": "BSD-3-Clause",
                "package": "django",
                "version": "1.8.1"
            },
            {
                "license": "N/A",
                "package": "inexistent",
                "version": "1.0.0"
            }],
            indent=4, sort_keys=True
        )
        # Packages without license are reported as "N/A"
        self.assertEqual(output_report.rstrip(), expected_result)


class ReadRequirementsTestCase(unittest.TestCase):

    def test_unpinned_vcs_requirement(self):
        """
        https://github.com/pyupio/safety/issues/72
        """
        # this shouldn't raise an error
        content = StringIO("-e git+https://github.com/jdunck/python-unicodecsv#egg=unicodecsv")
        result = list(read_requirements(content))
        self.assertEqual(len(result), 0)

    def test_recursive_requirement(self):
        """
        https://github.com/pyupio/safety/issues/132
        """
        # this should find 2 bad packages
        dirname = os.path.dirname(__file__)
        test_filename = os.path.join(dirname, "reqs_1.txt")
        with open(test_filename) as fh:
            result = list(read_requirements(fh, resolve=True))
        self.assertEqual(len(result), 2)<|MERGE_RESOLUTION|>--- conflicted
+++ resolved
@@ -179,13 +179,8 @@
             cached=False,
             key=False,
             ignore_ids=[],
-<<<<<<< HEAD
-            proxy={}
+            proxy={},
         )[0]
-=======
-            proxy={},
-        )
->>>>>>> b2897526
         self.assertEqual(len(vulns), 2)
 
     def test_check_from_file_with_hash_pins(self):
@@ -202,13 +197,8 @@
             cached=False,
             key=False,
             ignore_ids=[],
-<<<<<<< HEAD
-            proxy={}
+            proxy={},
         )[0]
-=======
-            proxy={},
-        )
->>>>>>> b2897526
         self.assertEqual(len(vulns), 2)
 
     def test_multiple_versions(self):
@@ -224,13 +214,8 @@
             cached=False,
             key=False,
             ignore_ids=[],
-<<<<<<< HEAD
-            proxy={}
+            proxy={},
         )[0]
-=======
-            proxy={},
-        )
->>>>>>> b2897526
         self.assertEqual(len(vulns), 4)
 
     def test_check_live(self):
@@ -243,13 +228,8 @@
             cached=False,
             key=False,
             ignore_ids=[],
-<<<<<<< HEAD
-            proxy={}
+            proxy={},
         )[0]
-=======
-            proxy={},
-        )
->>>>>>> b2897526
         self.assertEqual(len(vulns), 1)
 
     def test_check_live_cached(self):
@@ -262,13 +242,8 @@
             cached=True,
             key=False,
             ignore_ids=[],
-<<<<<<< HEAD
-            proxy={}
+            proxy={},
         )[0]
-=======
-            proxy={},
-        )
->>>>>>> b2897526
         self.assertEqual(len(vulns), 1)
 
         reqs = StringIO("insecure-package==0.1")
@@ -280,13 +255,8 @@
             cached=True,
             key=False,
             ignore_ids=[],
-<<<<<<< HEAD
-            proxy={}
+            proxy={},
         )[0]
-=======
-            proxy={},
-        )
->>>>>>> b2897526
         self.assertEqual(len(vulns), 1)
 
     def test_get_packages_licenses(self):
