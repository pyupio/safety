--- conflicted
+++ resolved
@@ -71,15 +71,8 @@
 @click.option("files", "--file", "-r", multiple=True, type=click.File(), cls=MutuallyExclusiveOption,
               mutually_exclusive=["stdin"],
               help="Read input from one (or multiple) requirement files. Default: empty")
-<<<<<<< HEAD
-@click.option("ignore", "--ignore", "-i", multiple=True, type=str, default=[],
+@click.option("--ignore", "-i", multiple=True, type=str, default=[], callback=transform_ignore,
               help="Ignore one (or multiple) vulnerabilities by ID (coma separated). Default: empty")
-@click.option("--output", "-o", default="",
-              help="Path to where output file will be placed. Default: empty")
-@click.option("proxyhost", "--proxy-host", "-ph", multiple=False, type=str, default=None,
-=======
-@click.option("--ignore", "-i", multiple=True, type=str, default=[], callback=transform_ignore,
-              help="Ignore one (or multiple) vulnerabilities by ID. Default: empty")
 @click.option('--json', default=False, cls=MutuallyExclusiveOption, mutually_exclusive=["output", "bare"],
               with_values={"output": ['screen', 'text', 'bare', 'json'], "bare": [True, False]}, callback=json_alias,
               hidden=True, is_flag=True, show_default=True)
@@ -91,45 +84,9 @@
 @click.option("--proxy-protocol", "-pr", type=click.Choice(['http', 'https']), default='https', cls=DependentOption, required_options=['proxy_host'],
               help="Proxy protocol (https or http) --proxy-protocol")
 @click.option("--proxy-host", "-ph", multiple=False, type=str, default=None,
->>>>>>> d8bd6f7b
               help="Proxy host IP or DNS --proxy-host")
 @click.option("--proxy-port", "-pp", multiple=False, type=int, default=80, cls=DependentOption, required_options=['proxy_host'],
               help="Proxy port number --proxy-port")
-<<<<<<< HEAD
-@click.option("proxyprotocol", "--proxy-protocol", "-pr", multiple=False, type=str, default='http',
-              help="Proxy protocol (https or http) --proxy-protocol")
-def check(key, db, json, full_report, bare, stdin, files, cache, ignore, output, proxyprotocol, proxyhost, proxyport):
-    if files and stdin:
-        click.secho("Can't read from --stdin and --file at the same time, exiting", fg="red", file=sys.stderr)
-        sys.exit(-1)
-
-    if files:
-        packages = list(itertools.chain.from_iterable(read_requirements(f, resolve=True) for f in files))
-    elif stdin:
-        packages = list(read_requirements(sys.stdin))
-    else:
-        import pkg_resources
-        packages = [
-            d for d in pkg_resources.working_set
-            if d.key not in {"python", "wsgiref", "argparse"}
-        ]
-    proxy_dictionary = get_proxy_dict(proxyprotocol, proxyhost, proxyport)
-    try:
-        combined_ignore = ','.join(ignore)
-        ignore_ids = {vuln_id.strip() for vuln_id in combined_ignore.split(',')}
-        vulns = safety.check(packages=packages, key=key, db_mirror=db, cached=cache, ignore_ids=ignore_ids, proxy=proxy_dictionary)
-        output_report = report(vulns=vulns,
-                               full=full_report,
-                               json_report=json,
-                               bare_report=bare,
-                               checked_packages=len(packages),
-                               db=db,
-                               key=key)
-
-        if output:
-            with open(output, 'w+') as output_file:
-                output_file.write(output_report)
-=======
 @click.option("--exit-code/--continue-on-error", default=True,
               help="Output standard exit codes. Default: --exit-code")
 @click.option("--policy-file", type=SafetyPolicyFile(), default='.safety-policy.yml',
@@ -158,7 +115,6 @@
             server_policies = fetch_policy(key=key, proxy=proxy_dictionary)
             server_audit_and_monitor = server_policies["audit_and_monitor"]
             server_safety_policy = server_policies["safety_policy"]
->>>>>>> d8bd6f7b
         else:
             server_audit_and_monitor = False
             server_safety_policy = ""
@@ -178,15 +134,17 @@
                 policy_file = SafetyPolicyFile().convert(tmp.name, param=None, ctx=None)
                 LOG.info('Using server side policy file')
 
+        combined_ignore = ','.join(ignore)
+        ignore_ids = {vuln_id.strip() for vuln_id in combined_ignore.split(',')}
         ignore_severity_rules = None
-        ignore, ignore_severity_rules, exit_code = get_processed_options(policy_file, ignore,
+        ignore_ids, ignore_severity_rules, exit_code = get_processed_options(policy_file, ignore_ids,
                                                                          ignore_severity_rules, exit_code)
 
         is_env_scan = not stdin and not files
         params = {'stdin': stdin, 'files': files, 'policy_file': policy_file, 'continue_on_error': not exit_code,
                   'ignore_severity_rules': ignore_severity_rules, 'project': project, 'audit_and_monitor': server_audit_and_monitor and audit_and_monitor}
         LOG.info('Calling the check function')
-        vulns, db_full = safety.check(packages=packages, key=key, db_mirror=db, cached=cache, ignore_vulns=ignore,
+        vulns, db_full = safety.check(packages=packages, key=key, db_mirror=db, cached=cache, ignore_vulns=ignore_ids,
                                       ignore_severity_rules=ignore_severity_rules, proxy=proxy_dictionary,
                                       include_ignored=True, is_env_scan=is_env_scan, telemetry=ctx.parent.telemetry,
                                       params=params)
@@ -314,18 +272,6 @@
               help="Proxy port number --proxy-port")
 @click.option("proxyprotocol", "--proxy-protocol", "-pr", multiple=False, type=str, default='http',
               help="Proxy protocol (https or http) --proxy-protocol")
-<<<<<<< HEAD
-def license(key, db, json, bare, cache, files, proxyprotocol, proxyhost, proxyport):
-
-    if files:
-        packages = list(itertools.chain.from_iterable(read_requirements(f, resolve=True) for f in files))
-    else:
-        import pkg_resources
-        packages = [
-            d for d in pkg_resources.working_set
-            if d.key not in {"python", "wsgiref", "argparse"}
-        ]
-=======
 @click.pass_context
 def license(ctx, key, db, output, cache, files, proxyprotocol, proxyhost, proxyport):
     """
@@ -333,43 +279,11 @@
     """
     LOG.info('Running license command')
     packages = get_packages(files, False)
->>>>>>> d8bd6f7b
 
     proxy_dictionary = get_proxy_dict(proxyprotocol, proxyhost, proxyport)
     licenses_db = {}
 
     try:
-<<<<<<< HEAD
-        licenses_db = safety.get_licenses(key, db, cache, proxy_dictionary)
-    except InvalidKeyError as invalid_key_error:
-        if str(invalid_key_error):
-            message = str(invalid_key_error)
-        else:
-            message = "Your API Key '{key}' is invalid. See {link}".format(
-                key=key, link='https://goo.gl/O7Y1rS'
-            )
-        click.secho(message, fg="red", file=sys.stderr)
-        sys.exit(-1)
-    except DatabaseFileNotFoundError:
-        click.secho("Unable to load licenses database from {db}".format(db=db), fg="red", file=sys.stderr)
-        sys.exit(-1)
-    except TooManyRequestsError:
-        click.secho("Unable to load licenses database (Too many requests, please wait before another request)",
-            fg="red",
-            file=sys.stderr
-        )
-        sys.exit(-1)
-    except DatabaseFetchError:
-        click.secho("Unable to load licenses database", fg="red", file=sys.stderr)
-        sys.exit(-1)
-    filtered_packages_licenses = get_packages_licenses(packages, licenses_db)
-    output_report = license_report(
-        packages=packages,
-        licenses=filtered_packages_licenses,
-        json_report=json,
-        bare_report=bare
-    )
-=======
         licenses_db = safety.get_licenses(key=key, db_mirror=db, cached=cache, proxy=proxy_dictionary,
                                           telemetry=ctx.parent.telemetry)
     except SafetyError as e:
@@ -388,7 +302,6 @@
 
     output_report = SafetyFormatter(output=output).render_licenses(announcements, filtered_packages_licenses)
 
->>>>>>> d8bd6f7b
     click.secho(output_report, nl=True)
 
 
