from collections import defaultdict
import logging
import sys
from typing import Any, DefaultDict, Dict, List, Optional, Tuple, Union
import click
from functools import wraps
import typer
from typer.core import TyperGroup, TyperCommand, MarkupMode
from rich.console import Console
from rich.table import Table
from rich.text import Text

from safety.auth.constants import CLI_AUTH, MSG_NON_AUTHENTICATED
from safety.auth.models import Auth
from safety.constants import MSG_NO_AUTHD_CICD_PROD_STG, MSG_NO_AUTHD_CICD_PROD_STG_ORG, MSG_NO_AUTHD_DEV_STG, MSG_NO_AUTHD_DEV_STG_ORG_PROMPT, MSG_NO_AUTHD_DEV_STG_PROMPT, MSG_NO_AUTHD_NOTE_CICD_PROD_STG_TPL, MSG_NO_VERIFIED_EMAIL_TPL
from safety.scan.constants import CONSOLE_HELP_THEME

from safety.scan.models import ScanOutput

from .util import output_exception
from .errors import SafetyError, SafetyException

LOG = logging.getLogger(__name__)

def custom_print_options_panel(name: str, params: List[Any], ctx: Any, console: Console) -> None:
    """
    Print a panel with options.

    Args:
        name (str): The title of the panel.
        params (List[Any]): The list of options to print.
        ctx (Any): The context object.
        markup_mode (str): The markup mode.
        console (Console): The console to print to.
    """
    table = Table(title=name, show_lines=True)
    for param in params:
        table.add_row(str(param.opts), param.help or "")
    console.print(table)

def custom_print_commands_panel(name: str, commands: List[Any], console: Console) -> None:
    """
    Print a panel with commands.

    Args:
        name (str): The title of the panel.
        commands (List[Any]): The list of commands to print.
        console (Console): The console to print to.
    """
    table = Table(title=name, show_lines=True)
    for command in commands:
        table.add_row(command.name, command.help or "")
    console.print(table)

def custom_make_rich_text(text: str) -> Text:
    """
    Create rich text.

    Args:
        text (str): The text to format.

    Returns:
        Text: The formatted rich text.
    """
    return Text(text)

def custom_get_help_text(obj: Any) -> Text:
    """
    Get the help text for an object.

    Args:
        obj (Any): The object to get help text for.

    Returns:
        Text: The formatted help text.
    """
    return Text(obj.help)

def custom_make_command_help(help_text: str) -> Text:
    """
    Create rich text for command help.

    Args:
        help_text (str): The help text to format.
        markup_mode (str): The markup mode.

    Returns:
        Text: The formatted rich text.
    """
    return Text(help_text)

def get_command_for(name: str, typer_instance: typer.Typer) -> click.Command:
    """
    Retrieve a command by name from a Typer instance.

    Args:
        name (str): The name of the command.
        typer_instance (typer.Typer): The Typer instance.

    Returns:
        click.Command: The found command.
    """
    single_command = next(
        (command
         for command in typer_instance.registered_commands
         if command.name == name), None)

    if not single_command:
        raise ValueError("Unable to find the command name.")

    single_command.context_settings = typer_instance.info.context_settings
    click_command = typer.main.get_command_from_info(
        single_command,
        pretty_exceptions_short=typer_instance.pretty_exceptions_short,
        rich_markup_mode=typer_instance.rich_markup_mode,
    )
    if typer_instance._add_completion:
        click_install_param, click_show_param = \
            typer.main.get_install_completion_arguments()
        click_command.params.append(click_install_param)
        click_command.params.append(click_show_param)
    return click_command


def pass_safety_cli_obj(func):
    """
    Decorator to ensure the SafetyCLI object exists for a command.
    """
    @wraps(func)
    def inner(ctx, *args, **kwargs):

        if not ctx.obj:
            from .models import SafetyCLI
            ctx.obj = SafetyCLI()

        return func(ctx, *args, **kwargs)

    return inner


def pretty_format_help(obj: Union[click.Command, click.Group],
                       ctx: click.Context, markup_mode: MarkupMode) -> None:
<<<<<<< HEAD
    from typer.rich_utils import highlighter, STYLE_USAGE_COMMAND, \
            ARGUMENTS_PANEL_TITLE, OPTIONS_PANEL_TITLE, \
                COMMANDS_PANEL_TITLE
=======
    """
    Format and print help text in a pretty format.

    Args:
        obj (Union[click.Command, click.Group]): The Click command or group.
        ctx (click.Context): The Click context.
        markup_mode (MarkupMode): The markup mode.
    """
    from typer.rich_utils import _print_options_panel, _get_rich_console, \
        _get_help_text, highlighter, STYLE_HELPTEXT, STYLE_USAGE_COMMAND, _print_commands_panel, \
            _RICH_HELP_PANEL_NAME, ARGUMENTS_PANEL_TITLE, OPTIONS_PANEL_TITLE, \
                COMMANDS_PANEL_TITLE, _make_rich_rext
>>>>>>> dee68e75
    from rich.align import Align
    from rich.padding import Padding
    from rich.console import Console
    from rich.theme import Theme

    console = Console()

    with console.use_theme(Theme(styles=CONSOLE_HELP_THEME)) as theme_context:
        console = theme_context.console
        # Print command / group help if we have some
        if obj.help:
            console.print()

            # Print with some padding
            console.print(
                Padding(
                    Align(custom_get_help_text(obj=obj), pad=False),
                    (0, 1, 0, 1)
                )
            )

        # Print usage
        console.print(
            Padding(highlighter(obj.get_usage(ctx)), 1), style=STYLE_USAGE_COMMAND
        )

        if isinstance(obj, click.MultiCommand):
            panel_to_commands: DefaultDict[str, List[click.Command]] = defaultdict(list)
            for command_name in obj.list_commands(ctx):
                command = obj.get_command(ctx, command_name)
                if command and not command.hidden:
                    panel_name = (
                        getattr(command, "rich_help_panel", None)
                        or COMMANDS_PANEL_TITLE
                    )
                    panel_to_commands[panel_name].append(command)

            # Print each command group panel
            default_commands = panel_to_commands.get(COMMANDS_PANEL_TITLE, [])
            custom_print_commands_panel(
                name=COMMANDS_PANEL_TITLE,
                commands=default_commands,
                console=console,
            )
            for panel_name, commands in panel_to_commands.items():
                if panel_name == COMMANDS_PANEL_TITLE:
                    # Already printed above
                    continue
                custom_print_commands_panel(
                    name=panel_name,
                    commands=commands,
                    console=console,
                )

        panel_to_arguments: DefaultDict[str, List[click.Argument]] = defaultdict(list)
        panel_to_options: DefaultDict[str, List[click.Option]] = defaultdict(list)
        for param in obj.get_params(ctx):
            # Skip if option is hidden
            if getattr(param, "hidden", False):
                continue
            if isinstance(param, click.Argument):
                panel_name = (
                    getattr(param, "rich_help_panel", None) or ARGUMENTS_PANEL_TITLE
                )
                panel_to_arguments[panel_name].append(param)
            elif isinstance(param, click.Option):
                panel_name = (
                    getattr(param, "rich_help_panel", None) or OPTIONS_PANEL_TITLE
                )
                panel_to_options[panel_name].append(param)

        default_options = panel_to_options.get(OPTIONS_PANEL_TITLE, [])
        custom_print_options_panel(
            name=OPTIONS_PANEL_TITLE,
            params=default_options,
            ctx=ctx,
            console=console,
        )
        for panel_name, options in panel_to_options.items():
            if panel_name == OPTIONS_PANEL_TITLE:
                # Already printed above
                continue
            custom_print_options_panel(
                name=panel_name,
                params=options,
                ctx=ctx,
                console=console,
            )

        default_arguments = panel_to_arguments.get(ARGUMENTS_PANEL_TITLE, [])
        custom_print_options_panel(
            name=ARGUMENTS_PANEL_TITLE,
            params=default_arguments,
            ctx=ctx,
            console=console,
        )
        for panel_name, arguments in panel_to_arguments.items():
            if panel_name == ARGUMENTS_PANEL_TITLE:
                # Already printed above
                continue
            custom_print_options_panel(
                name=panel_name,
                params=arguments,
                ctx=ctx,
                console=console,
            )

        if ctx.parent:
            params = []
            for param in ctx.parent.command.params:
                if isinstance(param, click.Option):
                    params.append(param)

            custom_print_options_panel(
                name="Global-Options",
                params=params,
                ctx=ctx.parent,
                console=console,
            )

        # Epilogue if we have it
        if obj.epilog:
            # Remove single linebreaks, replace double with single
            lines = obj.epilog.split("\n\n")
            epilogue = "\n".join([x.replace("\n", " ").strip() for x in lines])
            epilogue_text = custom_make_rich_text(text=epilogue)
            console.print(Padding(Align(epilogue_text, pad=False), 1))



def print_main_command_panels(*,
    name: str,
    commands: List[click.Command],
    markup_mode: MarkupMode,
    console) -> None:
    """
    Print the main command panels.

    Args:
        name (str): The name of the panel.
        commands (List[click.Command]): List of commands to display.
        markup_mode (MarkupMode): The markup mode.
        console: The Rich console.
    """
    from rich import box
    from rich.table import Table
    from rich.text import Text
    from rich.panel import Panel
    from typer.rich_utils import STYLE_COMMANDS_TABLE_SHOW_LINES, STYLE_COMMANDS_TABLE_LEADING, \
        STYLE_COMMANDS_TABLE_BOX, STYLE_COMMANDS_TABLE_BORDER_STYLE, STYLE_COMMANDS_TABLE_ROW_STYLES, \
            STYLE_COMMANDS_TABLE_PAD_EDGE, STYLE_COMMANDS_TABLE_PADDING, STYLE_COMMANDS_PANEL_BORDER, \
                ALIGN_COMMANDS_PANEL

    t_styles: Dict[str, Any] = {
        "show_lines": STYLE_COMMANDS_TABLE_SHOW_LINES,
        "leading": STYLE_COMMANDS_TABLE_LEADING,
        "box": STYLE_COMMANDS_TABLE_BOX,
        "border_style": STYLE_COMMANDS_TABLE_BORDER_STYLE,
        "row_styles": STYLE_COMMANDS_TABLE_ROW_STYLES,
        "pad_edge": STYLE_COMMANDS_TABLE_PAD_EDGE,
        "padding": STYLE_COMMANDS_TABLE_PADDING,
    }
    box_style = getattr(box, t_styles.pop("box"), None)

    commands_table = Table(
        highlight=False,
        show_header=False,
        expand=True,
        box=box_style,
        **t_styles,
    )

    console_width = 80
    column_width = 25

    if console.size and console.size[0] > 80:
        console_width = console.size[0]

    commands_table.add_column(style="bold cyan", no_wrap=True, width=column_width, max_width=column_width)
    commands_table.add_column(width=console_width - column_width)

    rows = []

    for command in commands:
        helptext = command.short_help or command.help or ""
        command_name = command.name or ""
        command_name_text = Text(command_name)
        rows.append(
            [
                command_name_text,
                custom_make_command_help(
                    help_text=helptext,
                ),
            ]
        )
        rows.append([])
    for row in rows:
        commands_table.add_row(*row)
    if commands_table.row_count:
        console.print(
            Panel(
                commands_table,
                border_style=STYLE_COMMANDS_PANEL_BORDER,
                title=name,
                title_align=ALIGN_COMMANDS_PANEL,
            )
        )

# The help output for the main safety root command: `safety --help`
def format_main_help(obj: Union[click.Command, click.Group],
                       ctx: click.Context, markup_mode: MarkupMode) -> None:
<<<<<<< HEAD
    from typer.rich_utils import highlighter, STYLE_USAGE_COMMAND, \
        ARGUMENTS_PANEL_TITLE, OPTIONS_PANEL_TITLE, \
            COMMANDS_PANEL_TITLE
=======
    """
    Format the main help output for the safety root command.

    Args:
        obj (Union[click.Command, click.Group]): The Click command or group.
        ctx (click.Context): The Click context.
        markup_mode (MarkupMode): The markup mode.
    """
    from typer.rich_utils import _print_options_panel, _get_rich_console, \
    _get_help_text, highlighter, STYLE_USAGE_COMMAND, _print_commands_panel, \
        _RICH_HELP_PANEL_NAME, ARGUMENTS_PANEL_TITLE, OPTIONS_PANEL_TITLE, \
            COMMANDS_PANEL_TITLE, _make_rich_rext
>>>>>>> dee68e75
    from rich.align import Align
    from rich.padding import Padding
    from rich.console import Console
    from rich.theme import Theme

    typer_console = Console()

    with typer_console.use_theme(Theme(styles=CONSOLE_HELP_THEME)) as theme_context:
        console = theme_context.console

        # Print command / group help if we have some
        if obj.help:
            console.print()
            # Print with some padding
            console.print(
                Padding(
                    Align(custom_get_help_text(obj=obj),
                        pad=False,
                    ),
                    (0, 1, 0, 1),
                )
            )

        # Print usage
        console.print(
            Padding(highlighter(obj.get_usage(ctx)), 1), style=STYLE_USAGE_COMMAND
        )

        if isinstance(obj, click.MultiCommand):
            UTILITY_COMMANDS_PANEL_TITLE = "Commands cont."

            panel_to_commands: DefaultDict[str, List[click.Command]] = defaultdict(list)
            for command_name in obj.list_commands(ctx):
                command = obj.get_command(ctx, command_name)
                if command and not command.hidden:
                    panel_name = (
                        UTILITY_COMMANDS_PANEL_TITLE if command.utility_command else COMMANDS_PANEL_TITLE
                    )
                    panel_to_commands[panel_name].append(command)

            # Print each command group panel
            default_commands = panel_to_commands.get(COMMANDS_PANEL_TITLE, [])
            print_main_command_panels(
                name=COMMANDS_PANEL_TITLE,
                commands=default_commands,
                markup_mode=markup_mode,
                console=console,
            )
            for panel_name, commands in panel_to_commands.items():
                if panel_name == COMMANDS_PANEL_TITLE:
                    # Already printed above
                    continue
                print_main_command_panels(
                    name=panel_name,
                    commands=commands,
                    markup_mode=markup_mode,
                    console=console,
                )

        panel_to_arguments: DefaultDict[str, List[click.Argument]] = defaultdict(list)
        panel_to_options: DefaultDict[str, List[click.Option]] = defaultdict(list)
        for param in obj.get_params(ctx):
            # Skip if option is hidden
            if getattr(param, "hidden", False):
                continue
            if isinstance(param, click.Argument):
                panel_name = (
                    getattr(param, "rich_help_panel", None) or ARGUMENTS_PANEL_TITLE
                )
                panel_to_arguments[panel_name].append(param)
            elif isinstance(param, click.Option):
                panel_name = (
                    getattr(param, "rich_help_panel", None) or OPTIONS_PANEL_TITLE
                )
                panel_to_options[panel_name].append(param)
        default_arguments = panel_to_arguments.get(ARGUMENTS_PANEL_TITLE, [])
        custom_print_options_panel(
            name=ARGUMENTS_PANEL_TITLE,
            params=default_arguments,
            ctx=ctx,
            console=console,
        )
        for panel_name, arguments in panel_to_arguments.items():
            if panel_name == ARGUMENTS_PANEL_TITLE:
                # Already printed above
                continue
            custom_print_options_panel(
                name=panel_name,
                params=arguments,
                ctx=ctx,
                console=console,
            )
        default_options = panel_to_options.get(OPTIONS_PANEL_TITLE, [])
        custom_print_options_panel(
            name=OPTIONS_PANEL_TITLE,
            params=default_options,
            ctx=ctx,
            console=console,
        )
        for panel_name, options in panel_to_options.items():
            if panel_name == OPTIONS_PANEL_TITLE:
                # Already printed above
                continue
            custom_print_options_panel(
                name=panel_name,
                params=options,
                ctx=ctx,
                console=console,
            )

        # Epilogue if we have it
        if obj.epilog:
            # Remove single linebreaks, replace double with single
            lines = obj.epilog.split("\n\n")
            epilogue = "\n".join([x.replace("\n", " ").strip() for x in lines])
            epilogue_text = custom_make_rich_text(text=epilogue)
            console.print(Padding(Align(epilogue_text, pad=False), 1))


def process_auth_status_not_ready(console, auth: Auth, ctx: typer.Context) -> None:
    """
    Handle the process when the authentication status is not ready.

    Args:
        console: The Rich console.
        auth (Auth): The Auth object.
        ctx (typer.Context): The Typer context.
    """
    from safety_schemas.models import Stage
    from rich.prompt import Confirm, Prompt

    if not auth.client or not auth.client.is_using_auth_credentials():

        if auth.stage is Stage.development:
            console.print()
            if auth.org:
                confirmed = Confirm.ask(MSG_NO_AUTHD_DEV_STG_ORG_PROMPT, choices=["Y", "N", "y", "n"],
                                        show_choices=False, show_default=False,
                                        default=True, console=console)

                if not confirmed:
                    sys.exit(0)

                from safety.auth.cli import auth_app
                login_command = get_command_for(name='login',
                                        typer_instance=auth_app)
                ctx.invoke(login_command)
            else:
                console.print(MSG_NO_AUTHD_DEV_STG)
                console.print()
                choices = ["L", "R", "l", "r"]
                next_command = Prompt.ask(MSG_NO_AUTHD_DEV_STG_PROMPT, default=None,
                                          choices=choices, show_choices=False,
                                          console=console)

                from safety.auth.cli import auth_app
                login_command = get_command_for(name='login',
                                        typer_instance=auth_app)
                register_command = get_command_for(name='register',
                                        typer_instance=auth_app)
                if next_command is None or next_command.lower() not in choices:
                    sys.exit(0)

                console.print()
                if next_command.lower() == "r":
                    ctx.invoke(register_command)
                else:
                    ctx.invoke(login_command)

                if not ctx.obj.auth.email_verified:
                    sys.exit(1)
        else:
            if not auth.org:
                console.print(MSG_NO_AUTHD_CICD_PROD_STG_ORG.format(LOGIN_URL=CLI_AUTH))

            else:
                console.print(MSG_NO_AUTHD_CICD_PROD_STG)
                console.print(
                    MSG_NO_AUTHD_NOTE_CICD_PROD_STG_TPL.format(
                        LOGIN_URL=CLI_AUTH,
                        SIGNUP_URL=f"{CLI_AUTH}/?sign_up=True"))
            sys.exit(1)

    elif not auth.email_verified:
        console.print()
        console.print(MSG_NO_VERIFIED_EMAIL_TPL.format(email=auth.email if auth.email else "Missing email"))
        sys.exit(1)
    else:
        console.print(MSG_NON_AUTHENTICATED)
        sys.exit(1)

class UtilityCommandMixin:
    """
    Mixin to add utility command functionality.
    """
    def __init__(self, *args: Any, **kwargs: Any) -> None:
        """
        Initialize the UtilityCommandMixin.

        Args:
            *args: Variable length argument list.
            **kwargs: Arbitrary keyword arguments.
        """
        self.utility_command = kwargs.pop('utility_command', False)
        super().__init__(*args, **kwargs)

class SafetyCLISubGroup(UtilityCommandMixin, TyperGroup):
    """
    Custom TyperGroup with additional functionality for Safety CLI.
    """

    def format_help(self, ctx: click.Context, formatter: click.HelpFormatter) -> None:
        """
        Format help message with rich formatting.

        Args:
            ctx (click.Context): Click context.
            formatter (click.HelpFormatter): Click help formatter.
        """
        pretty_format_help(self, ctx, markup_mode=self.rich_markup_mode)

    def format_usage(self, ctx: click.Context, formatter: click.HelpFormatter) -> None:
        """
        Format usage message.

        Args:
            ctx (click.Context): Click context.
            formatter (click.HelpFormatter): Click help formatter.
        """
        command_path = ctx.command_path
        pieces = self.collect_usage_pieces(ctx)
        main_group = ctx.parent
        if main_group:
            command_path = f"{main_group.command_path} [GLOBAL-OPTIONS] {ctx.command.name}"

        formatter.write_usage(command_path, " ".join(pieces))

    def command(
        self,
        *args: Any,
        **kwargs: Any,
    ) -> click.Command:
        """
        Create a new command.

        Args:
            *args: Variable length argument list.
            **kwargs: Arbitrary keyword arguments.

        Returns:
            click.Command: The created command.
        """
        super().command(*args, **kwargs)

class SafetyCLICommand(UtilityCommandMixin, TyperCommand):
    """
    Custom TyperCommand with additional functionality for Safety CLI.
    """
    def format_help(self, ctx: click.Context, formatter: click.HelpFormatter) -> None:
        """
        Format help message with rich formatting.

        Args:
            ctx (click.Context): Click context.
            formatter (click.HelpFormatter): Click help formatter.
        """
        pretty_format_help(self, ctx, markup_mode=self.rich_markup_mode)

    def format_usage(self, ctx: click.Context, formatter: click.HelpFormatter) -> None:
        """
        Format usage message.

        Args:
            ctx (click.Context): Click context.
            formatter (click.HelpFormatter): Click help formatter.
        """
        command_path = ctx.command_path
        pieces = self.collect_usage_pieces(ctx)
        main_group = ctx.parent
        if main_group:
            command_path = f"{main_group.command_path} [GLOBAL-OPTIONS] {ctx.command.name}"

        formatter.write_usage(command_path, " ".join(pieces))


class SafetyCLIUtilityCommand(TyperCommand):
    """
    Custom TyperCommand designated as a utility command.
    """
    def __init__(self, *args: Any, **kwargs: Any) -> None:
        """
        Initialize the SafetyCLIUtilityCommand.

        Args:
            *args: Variable length argument list.
            **kwargs: Arbitrary keyword arguments.
        """
        self.utility_command = True
        super().__init__(*args, **kwargs)

class SafetyCLILegacyGroup(UtilityCommandMixin, click.Group):
    """
    Custom Click Group to handle legacy command-line arguments.
    """

    def parse_legacy_args(self, args: List[str]) -> Tuple[Optional[Dict[str, str]], Optional[str]]:
        """
        Parse legacy command-line arguments for proxy settings and keys.

        Args:
            args (List[str]): List of command-line arguments.

        Returns:
            Tuple[Optional[Dict[str, str]], Optional[str]]: Parsed proxy options and key.
        """
        options = {
            'proxy_protocol': 'https',
            'proxy_port': 80,
            'proxy_host': None
        }
        key = None

        for i, arg in enumerate(args):
            if arg in ['--proxy-protocol', '-pr'] and i + 1 < len(args):
                options['proxy_protocol'] = args[i + 1]
            elif arg in ['--proxy-port', '-pp'] and i + 1 < len(args):
                options['proxy_port'] = int(args[i + 1])
            elif arg in ['--proxy-host', '-ph'] and i + 1 < len(args):
                options['proxy_host'] = args[i + 1]
            elif arg in ['--key'] and i + 1 < len(args):
                key = args[i + 1]

        proxy = options if options['proxy_host'] else None
        return proxy, key

    def invoke(self, ctx: click.Context) -> None:
        """
        Invoke the command, handling legacy arguments.

        Args:
            ctx (click.Context): Click context.
        """
        args = ctx.args

        # Workaround for legacy check options, that now are global options
        subcommand_args = set(args)
        PROXY_HOST_OPTIONS = set(["--proxy-host", "-ph"])
        if "check" in ctx.protected_args or "license" in ctx.protected_args and (bool(PROXY_HOST_OPTIONS.intersection(subcommand_args) or "--key" in subcommand_args)) :
            proxy_options, key = self.parse_legacy_args(args)
            if proxy_options:
                ctx.params.update(proxy_options)

            if key:
                ctx.params.update({"key": key})

        # Now, invoke the original behavior
        super(SafetyCLILegacyGroup, self).invoke(ctx)
<<<<<<< HEAD

=======
>>>>>>> dee68e75


    def format_help(self, ctx: click.Context, formatter: click.HelpFormatter) -> None:
        """
        Format help message with rich formatting.

        Args:
            ctx (click.Context): Click context.
            formatter (click.HelpFormatter): Click help formatter.
        """
        # The main `safety --help`
        if self.name == "cli":
            format_main_help(self, ctx, markup_mode="rich")
        # All other help outputs
        else:
            pretty_format_help(self, ctx, markup_mode="rich")

class SafetyCLILegacyCommand(UtilityCommandMixin, click.Command):
    """
    Custom Click Command to handle legacy command-line arguments.
    """
    def format_help(self, ctx: click.Context, formatter: click.HelpFormatter) -> None:
        """
        Format help message with rich formatting.

        Args:
            ctx (click.Context): Click context.
            formatter (click.HelpFormatter): Click help formatter.
        """
        pretty_format_help(self, ctx, markup_mode="rich")


def handle_cmd_exception(func):
    """
    Decorator to handle exceptions in command functions.

    Args:
        func: The command function to wrap.

    Returns:
        The wrapped function.
    """
    @wraps(func)
    def inner(ctx, output: Optional[ScanOutput], *args, **kwargs):
        if output:
            kwargs.update({"output": output})

            if output is ScanOutput.NONE:
                return func(ctx, *args, **kwargs)

        try:
            return func(ctx, *args, **kwargs)
        except click.ClickException as e:
            raise e
        except SafetyError as e:
            LOG.exception('Expected SafetyError happened: %s', e)
            output_exception(e, exit_code_output=True)
        except Exception as e:
            LOG.exception('Unexpected Exception happened: %s', e)
            exception = e if isinstance(e, SafetyException) else SafetyException(info=e)
            output_exception(exception, exit_code_output=True)

    return inner<|MERGE_RESOLUTION|>--- conflicted
+++ resolved
@@ -140,24 +140,17 @@
 
 def pretty_format_help(obj: Union[click.Command, click.Group],
                        ctx: click.Context, markup_mode: MarkupMode) -> None:
-<<<<<<< HEAD
+    """
+    Format and print help text in a pretty format.
+
+    Args:
+        obj (Union[click.Command, click.Group]): The Click command or group.
+        ctx (click.Context): The Click context.
+        markup_mode (MarkupMode): The markup mode.
+    """
     from typer.rich_utils import highlighter, STYLE_USAGE_COMMAND, \
             ARGUMENTS_PANEL_TITLE, OPTIONS_PANEL_TITLE, \
                 COMMANDS_PANEL_TITLE
-=======
-    """
-    Format and print help text in a pretty format.
-
-    Args:
-        obj (Union[click.Command, click.Group]): The Click command or group.
-        ctx (click.Context): The Click context.
-        markup_mode (MarkupMode): The markup mode.
-    """
-    from typer.rich_utils import _print_options_panel, _get_rich_console, \
-        _get_help_text, highlighter, STYLE_HELPTEXT, STYLE_USAGE_COMMAND, _print_commands_panel, \
-            _RICH_HELP_PANEL_NAME, ARGUMENTS_PANEL_TITLE, OPTIONS_PANEL_TITLE, \
-                COMMANDS_PANEL_TITLE, _make_rich_rext
->>>>>>> dee68e75
     from rich.align import Align
     from rich.padding import Padding
     from rich.console import Console
@@ -369,24 +362,18 @@
 # The help output for the main safety root command: `safety --help`
 def format_main_help(obj: Union[click.Command, click.Group],
                        ctx: click.Context, markup_mode: MarkupMode) -> None:
-<<<<<<< HEAD
+    """
+    Format the main help output for the safety root command.
+
+    Args:
+        obj (Union[click.Command, click.Group]): The Click command or group.
+        ctx (click.Context): The Click context.
+        markup_mode (MarkupMode): The markup mode.
+    """
     from typer.rich_utils import highlighter, STYLE_USAGE_COMMAND, \
         ARGUMENTS_PANEL_TITLE, OPTIONS_PANEL_TITLE, \
             COMMANDS_PANEL_TITLE
-=======
-    """
-    Format the main help output for the safety root command.
-
-    Args:
-        obj (Union[click.Command, click.Group]): The Click command or group.
-        ctx (click.Context): The Click context.
-        markup_mode (MarkupMode): The markup mode.
-    """
-    from typer.rich_utils import _print_options_panel, _get_rich_console, \
-    _get_help_text, highlighter, STYLE_USAGE_COMMAND, _print_commands_panel, \
-        _RICH_HELP_PANEL_NAME, ARGUMENTS_PANEL_TITLE, OPTIONS_PANEL_TITLE, \
-            COMMANDS_PANEL_TITLE, _make_rich_rext
->>>>>>> dee68e75
+  
     from rich.align import Align
     from rich.padding import Padding
     from rich.console import Console
@@ -744,10 +731,6 @@
 
         # Now, invoke the original behavior
         super(SafetyCLILegacyGroup, self).invoke(ctx)
-<<<<<<< HEAD
-
-=======
->>>>>>> dee68e75
 
 
     def format_help(self, ctx: click.Context, formatter: click.HelpFormatter) -> None:
