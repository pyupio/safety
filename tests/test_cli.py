import json
import os
import shutil
import tempfile
import unittest
from datetime import datetime
from packaging.version import Version
from unittest.mock import patch, Mock

import click
from click.testing import CliRunner

from safety import cli
from safety.models import Vulnerability, CVE, Severity
from safety.util import Package, SafetyContext


def get_vulnerability(vuln_kwargs=None, cve_kwargs=None, pkg_kwargs=None):
    vuln_kwargs = {} if vuln_kwargs is None else vuln_kwargs
    cve_kwargs = {} if cve_kwargs is None else cve_kwargs
    pkg_kwargs = {} if pkg_kwargs is None else pkg_kwargs

    p_kwargs = {'name': 'django', 'version': '2.2', 'found': '/site-packages/django', 'insecure_versions': [],
                'secure_versions': ['2.2'], 'latest_version_without_known_vulnerabilities': '2.2',
                'latest_version': '2.2', 'more_info_url': 'https://pyup.io/package/foo'}
    p_kwargs.update(pkg_kwargs)

    c_kwargs = {'name': 'bla', 'cvssv2': None, 'cvssv3': None}
    c_kwargs.update(cve_kwargs)

    cve = CVE(**c_kwargs)
    severity = None
    if cve and cve.cvssv2 or cve.cvssv3:
        severity = Severity(source=cve.name, cvssv2=cve.cvssv2, cvssv3=cve.cvssv3)
    pkg = Package(**p_kwargs)

    v_kwargs = {'package_name': pkg.name, 'pkg': pkg, 'ignored': False, 'ignored_reason': '', 'ignored_expires': '',
                'vulnerable_spec': ">0",
                'all_vulnerable_specs': ['2.2'],
                'analyzed_version': pkg.version,
                'advisory': '',
                'vulnerability_id': 'PYUP-1234',
                'is_transitive': False,
                'published_date': '',
                'fixed_versions': [],
                'closest_versions_without_known_vulnerabilities': '',
                'resources': ["pyup.io/vuln-id"],
                'CVE': cve,
                'severity': severity,
                'affected_versions': [],
                'more_info_url': 'https://pyup.io/PVE/2323'}

    v_kwargs.update(vuln_kwargs)

    return Vulnerability(**v_kwargs)


class TestSafetyCLI(unittest.TestCase):

    def setUp(self):
        self.maxDiff = None
        self.runner = CliRunner(mix_stderr=False)
        self.output_options = ['screen', 'text', 'json', 'bare']
        self.dirname = os.path.dirname(__file__)

    def test_command_line_interface(self):
        runner = CliRunner()
        result = runner.invoke(cli.cli)
        assert result.exit_code == 0
        assert 'Usage:' in result.output

        help_result = runner.invoke(cli.cli, ['--help'])
        assert help_result.exit_code == 0
        assert '--help' in help_result.output

    @patch("safety.safety.check")
    def test_check_vulnerabilities_found_default(self, check_func):
        check_func.return_value = [get_vulnerability()], None
        EXPECTED_EXIT_CODE_VULNS_FOUND = 64
        result = self.runner.invoke(cli.cli, ['check'])
        self.assertEqual(result.exit_code, EXPECTED_EXIT_CODE_VULNS_FOUND)

    @patch("safety.safety.check")
    def test_check_vulnerabilities_not_found_default(self, check_func):
        check_func.return_value = [], None
        EXPECTED_EXIT_CODE_VULNS_NOT_FOUND = 0
        result = self.runner.invoke(cli.cli, ['check'])
        self.assertEqual(result.exit_code, EXPECTED_EXIT_CODE_VULNS_NOT_FOUND)

    @patch("safety.safety.check")
    def test_check_vulnerabilities_found_with_outputs(self, check_func):
        check_func.return_value = [get_vulnerability()], None
        EXPECTED_EXIT_CODE_VULNS_FOUND = 64

        for output in self.output_options:
            result = self.runner.invoke(cli.cli, ['check', '--output', output])
            self.assertEqual(result.exit_code, EXPECTED_EXIT_CODE_VULNS_FOUND)

    @patch("safety.safety.check")
    def test_check_vulnerabilities_not_found_with_outputs(self, check_func):
        check_func.return_value = [], None
        EXPECTED_EXIT_CODE_VULNS_NOT_FOUND = 0

        for output in self.output_options:
            result = self.runner.invoke(cli.cli, ['check', '--output', output])
            self.assertEqual(result.exit_code, EXPECTED_EXIT_CODE_VULNS_NOT_FOUND)

    @patch("safety.safety.check")
    def test_check_continue_on_error(self, check_func):
        EXPECTED_EXIT_CODE_CONTINUE_ON_ERROR = 0

        # Cover no vulns found and vulns found
        for vulns in [[get_vulnerability()], []]:
            check_func.return_value = vulns, None

            result = self.runner.invoke(cli.cli, ['check', '--continue-on-error'])
            self.assertEqual(result.exit_code, EXPECTED_EXIT_CODE_CONTINUE_ON_ERROR)

            for output in self.output_options:
                result = self.runner.invoke(cli.cli, ['check', '--output', output, '--continue-on-error'])
                self.assertEqual(result.exit_code, EXPECTED_EXIT_CODE_CONTINUE_ON_ERROR)

    @patch("safety.safety.get_announcements")
    def test_announcements_if_is_not_tty(self, get_announcements_func):
        announcement = {'type': 'error', 'message': 'Please upgrade now'}
        get_announcements_func.return_value = [announcement]
        message = f"* {announcement.get('message')}"
        result = self.runner.invoke(cli.cli, ['check'])
        self.assertTrue('ANNOUNCEMENTS' in result.stderr)
        self.assertTrue(message in result.stderr)

    @patch("safety.safety.get_announcements")
    def test_review_pass(self, mocked_announcements):
        mocked_announcements.return_value = []
        runner = CliRunner()
        dirname = os.path.dirname(__file__)
        path_to_report = os.path.join(dirname, "test_db", "report.json")
        result = runner.invoke(cli.cli, ['review', '--output', 'bare', '--file', path_to_report])
        self.assertEqual(result.exit_code, 0)
        self.assertEqual(result.output, u'insecure-package\n')

    @patch("safety.util.SafetyContext")
    @patch("safety.safety.check")
    @patch("safety.cli.get_packages")
    def test_chained_review_pass(self, get_packages, check_func, ctx):
        expires = datetime.strptime('2022-10-21', '%Y-%m-%d')
        vulns = [get_vulnerability(), get_vulnerability(vuln_kwargs={'vulnerability_id': '25853', 'ignored': True,
                                                                     'ignored_reason': 'A basic reason',
                                                                     'ignored_expires': expires})]
        packages = [pkg for pkg in {vuln.pkg.name: vuln.pkg for vuln in vulns}.values()]
        get_packages.return_value = packages
        provided_context = SafetyContext()
        provided_context.command = 'check'
        provided_context.packages = packages
        ctx.return_value = provided_context
        check_func.return_value = vulns, None

        with tempfile.TemporaryDirectory() as tempdir:
            for output in self.output_options:
                path_to_report = os.path.join(tempdir, f'report_{output}.json')

                pre_result = self.runner.invoke(cli.cli, [
                    'check', '--key', 'foo', '-o', output,
                    '--save-json', path_to_report])

                self.assertEqual(pre_result.exit_code, 64)

            for output in self.output_options:
                filename = f'report_{output}.json'
                path_to_report = os.path.join(tempdir, filename)
                result = self.runner.invoke(cli.cli, ['review', '--output', output, '--file', path_to_report])
                self.assertEqual(result.exit_code, 0, f'Unable to load the previous saved report: {filename}')

    @patch("safety.safety.session")
    def test_license_with_file(self, requests_session):
        licenses_db = {
            "licenses": {
                "BSD-3-Clause": 2
            },
            "packages": {
                "django": [
                    {
                        "start_version": "0.0",
                        "license_id": 2
                    }
                ]
            }
        }

        mock = Mock()
        mock.json.return_value = licenses_db
        mock.status_code = 200
        requests_session.get.return_value = mock

        dirname = os.path.dirname(__file__)
        test_filename = os.path.join(dirname, "reqs_4.txt")
        result = self.runner.invoke(cli.cli, ['license', '--key', 'foo', '--file', test_filename])
        # TODO: Add test for the screen formatter, this only test that the command doesn't crash
        self.assertEqual(result.exit_code, 0)

    @patch("safety.safety.check")
    def test_check_ignore_format_backward_compatible(self, check):
        runner = CliRunner()

        check.return_value = []

        dirname = os.path.dirname(__file__)
        reqs_path = os.path.join(dirname, "reqs_4.txt")

        _ = runner.invoke(cli.cli, ['check', '--file', reqs_path, '--ignore', "123,456", '--ignore', "789"])
        try:
            check_call_kwargs = check.call_args[1]  # Python < 3.8
        except IndexError:
            check_call_kwargs = check.call_args.kwargs

        ignored_transformed = {
            '123': {'expires': None, 'reason': ''},
            '456': {'expires': None, 'reason': ''},
            '789': {'expires': None, 'reason': ''}
        }
        self.assertEqual(check_call_kwargs['ignore_vulns'], ignored_transformed)

    def test_validate_with_unsupported_argument(self):
        result = self.runner.invoke(cli.cli, ['validate', 'safety_ci'])
        msg = 'This Safety version only supports "policy_file" validation. "safety_ci" is not supported.\n'
        self.assertEqual(click.unstyle(result.stderr), msg)
        self.assertEqual(result.exit_code, 1)

    def test_validate_with_wrong_path(self):
        result = self.runner.invoke(cli.cli, ['validate', 'policy_file', '--path', 'imaginary/path'])
        msg = 'The path "imaginary/path" does not exist.\n'
        self.assertEqual(click.unstyle(result.stderr), msg)
        self.assertEqual(result.exit_code, 1)

    def test_validate_with_basic_policy_file(self):
        dirname = os.path.dirname(__file__)
        path = os.path.join(dirname, "test_policy_file", "default_policy_file.yml")
        result = self.runner.invoke(cli.cli, ['validate', 'policy_file', '--path', path])
        cleaned_stdout = click.unstyle(result.stdout)
        msg = 'The Safety policy file was successfully parsed with the following values:\n'
        parsed = json.dumps(
            {
                "security": {
                    "ignore-cvss-severity-below": 0,
                    "ignore-cvss-unknown-severity": False,
                    "ignore-vulnerabilities": {
                        "25853": {
                            "reason": "we don't use the vulnerable function",
                            "expires": "2022-10-21 00:00:00"
                        }
                    },
                    "continue-on-vulnerability-error": False
                },
                "filename": path
            },
            indent=4
        ) + '\n'

        self.assertEqual(msg + parsed, cleaned_stdout)
        self.assertEqual(result.exit_code, 0)

    def test_validate_with_policy_file_using_invalid_keyword(self):
        dirname = os.path.dirname(__file__)
        filename = 'default_policy_file_using_invalid_keyword.yml'
        path = os.path.join(dirname, "test_policy_file", filename)
        result = self.runner.invoke(cli.cli, ['validate', 'policy_file', '--path', path])
        cleaned_stdout = click.unstyle(result.stderr)
        msg_hint = 'HINT: "security" -> "transitive" is not a valid keyword. Valid keywords in this level are: ' \
                   'ignore-cvss-severity-below, ignore-cvss-unknown-severity, ignore-vulnerabilities, ' \
                   'continue-on-vulnerability-error\n'
        msg = f'Unable to load the Safety Policy file "{path}".\n{msg_hint}'

        self.assertEqual(msg, cleaned_stdout)
        self.assertEqual(result.exit_code, 1)

    def test_validate_with_policy_file_using_invalid_typo_keyword(self):
        dirname = os.path.dirname(__file__)
        filename = 'default_policy_file_using_invalid_typo_keyword.yml'
        path = os.path.join(dirname, "test_policy_file", filename)
        result = self.runner.invoke(cli.cli, ['validate', 'policy_file', '--path', path])
        cleaned_stdout = click.unstyle(result.stderr)
        msg_hint = 'HINT: "security" -> "ignore-vunerabilities" is not a valid keyword. Maybe you meant: ' \
                   'ignore-vulnerabilities\n'
        msg = f'Unable to load the Safety Policy file "{path}".\n{msg_hint}'

        self.assertEqual(msg, cleaned_stdout)
        self.assertEqual(result.exit_code, 1)

    def test_generate_pass(self):
        with tempfile.TemporaryDirectory() as tempdir:
            result = self.runner.invoke(cli.cli, ['generate', 'policy_file', '--path', tempdir])
            cleaned_stdout = click.unstyle(result.stdout)
            msg = f'A default Safety policy file has been generated! Review the file contents in the path {tempdir} ' \
                  f'in the file: .safety-policy.yml\n'
            self.assertEqual(msg, cleaned_stdout)

    def test_generate_with_unsupported_argument(self):
        result = self.runner.invoke(cli.cli, ['generate', 'safety_ci'])
        msg = 'This Safety version only supports "policy_file" generation. "safety_ci" is not supported.\n'
        self.assertEqual(click.unstyle(result.stderr), msg)
        self.assertEqual(result.exit_code, 1)

    def test_generate_with_wrong_path(self):
        result = self.runner.invoke(cli.cli, ['generate', 'policy_file', '--path', 'imaginary/path'])
        msg = 'The path "imaginary/path" does not exist.\n'
        self.assertEqual(click.unstyle(result.stderr), msg)
<<<<<<< HEAD
        self.assertEqual(result.exit_code, 1)
=======
        self.assertEqual(result.exit_code, 1)

    def test_check_with_fix_does_verify_api_key(self):
        dirname = os.path.dirname(__file__)
        req_file = os.path.join(dirname, "test_fix", "basic", "reqs_simple.txt")
        result = self.runner.invoke(cli.cli, ['check', '-r', req_file, '--apply-remediations'])
        self.assertEqual(click.unstyle(result.stderr),
                         "The --apply-remediations option needs an API-KEY. See https://bit.ly/3OY2wEI.\n")
        self.assertEqual(result.exit_code, 65)

    def test_check_with_fix_only_works_with_files(self):
        result = self.runner.invoke(cli.cli, ['check', '--key', 'TEST-API_KEY', '--apply-remediations'])
        self.assertEqual(click.unstyle(result.stderr),
                         '--apply-remediations only works with files; use the "-r" option to specify files to remediate.\n')
        self.assertEqual(result.exit_code, 1)

    @patch("safety.util.SafetyContext")
    @patch("safety.safety.check")
    @patch("safety.safety.calculate_remediations")
    @patch("safety.cli.get_packages")
    def test_check_with_fix(self, get_packages, calculate_remediations, check_func, ctx):
        vulns = [get_vulnerability()]
        packages = [pkg for pkg in {vuln.pkg.name: vuln.pkg for vuln in vulns}.values()]
        get_packages.return_value = packages
        provided_context = SafetyContext()
        provided_context.command = 'check'
        provided_context.packages = packages
        ctx.return_value = provided_context
        check_func.return_value = vulns, None
        target = Version("1.9")
        calculate_remediations.return_value = {
            "django": {
                "version": "1.8",
                "vulns_found": 1,
                "recommended_version": target,
                "secure_versions": [],
                "closest_secure_version": {"minor": None, "major": target},
                "more_info_url": "https://pyup.io/p/pypi/django/52d/"}}

        dirname = os.path.dirname(__file__)
        source_req = os.path.join(dirname, "test_fix", "basic", "reqs_simple.txt")

        with tempfile.TemporaryDirectory() as tempdir:
            req_file = os.path.join(tempdir, 'reqs_simple_minor.txt')
            shutil.copy(source_req, req_file)

            self.runner.invoke(cli.cli, ['check', '-r', req_file, '--key', 'TEST-API_KEY', '--apply-remediations'])

            with open(req_file) as f:
                self.assertEqual("django==1.8\nsafety==2.3.0\nflask==0.87.0", f.read())

            self.runner.invoke(cli.cli, ['check', '-r', req_file, '--key', 'TEST-API_KEY', '--apply-remediations', '-arl',
                                                  'minor'])

            with open(req_file) as f:
                self.assertEqual("django==1.9\nsafety==2.3.0\nflask==0.87.0", f.read())

            target = Version("2.0")
            calculate_remediations.return_value = {
                "django": {
                    "version": "1.9",
                    "vulns_found": 1,
                    "recommended_version": target,
                    "secure_versions": [],
                    "closest_secure_version": {"minor": None, "major": target},
                    "more_info_url": "https://pyup.io/p/pypi/django/52d/"}}

            self.runner.invoke(cli.cli, ['check', '-r', req_file, '--key', 'TEST-API_KEY', '--apply-remediations', '-arl',
                                                  'minor', '--json'])
            with open(req_file) as f:
                self.assertEqual("django==1.9\nsafety==2.3.0\nflask==0.87.0", f.read())

            self.runner.invoke(cli.cli, ['check', '-r', req_file, '--key', 'TEST-API_KEY', '--apply-remediations', '-arl',
                                                  'major', '--output', 'bare'])

            with open(req_file) as f:
                self.assertEqual("django==2.0\nsafety==2.3.0\nflask==0.87.0", f.read())
>>>>>>> 87000ca8
<|MERGE_RESOLUTION|>--- conflicted
+++ resolved
@@ -304,9 +304,6 @@
         result = self.runner.invoke(cli.cli, ['generate', 'policy_file', '--path', 'imaginary/path'])
         msg = 'The path "imaginary/path" does not exist.\n'
         self.assertEqual(click.unstyle(result.stderr), msg)
-<<<<<<< HEAD
-        self.assertEqual(result.exit_code, 1)
-=======
         self.assertEqual(result.exit_code, 1)
 
     def test_check_with_fix_does_verify_api_key(self):
@@ -383,5 +380,4 @@
                                                   'major', '--output', 'bare'])
 
             with open(req_file) as f:
-                self.assertEqual("django==2.0\nsafety==2.3.0\nflask==0.87.0", f.read())
->>>>>>> 87000ca8
+                self.assertEqual("django==2.0\nsafety==2.3.0\nflask==0.87.0", f.read())